import logging

import tqdm
import SPARQLWrapper

from .translators import all_translators
from .datasets import dataset_loader


def run_query(args, query):
    sparql = SPARQLWrapper.SPARQLWrapper(
        "http://localhost:3031/beastiary/sparql"
    )
    sparql.setReturnFormat(SPARQLWrapper.JSON)
    sparql.setQuery(query)

    ret = sparql.queryAndConvert()

    return [
        binding
        for binding in ret['results']['bindings']
    ]


def run_test(args):
    """Run some tests over the configured models."""
    sample_size = args.sample
    is_full = args.full

    assert (
        sample_size is not None
    ) ^ is_full, "Expected either --sample SIZE or --full, found: {}".format(args)


    for translator in all_translators:
        if translator.model.model_name not in args.models:
<<<<<<< HEAD
            logging.info("({}) SKIPPING, model not selected".format(translator))
            continue

        logging.info("({}) INPUT: {}".format(translator, TEST_PROMPT))
        try:
            result = translator.translate(TEST_PROMPT)
            logging.info("({}) RESULT: {}".format(translator, result))
        except KeyboardInterrupt:
            raise
        except:
            logging.exception("({}) EXCEPTION".format(translator))
=======
            logging.debug("({}) SKIPPING, model not selected".format(translator))
            continue

        for dataset_name in args.datasets:
            ds = dataset_loader.load_dataset(dataset_name)
            logging.info("({}) DATASET: {}".format(translator, ds))

            dataset_counter = 0
            for question in tqdm.tqdm(ds.get_test_data()):
                if question.lang not in ('en', None):
                    logging.debug('SKIPPING question in non-english: {}'.format(question.lang))
                    continue

                dataset_counter += 1
                if sample_size is not None and dataset_counter > sample_size:
                    logging.debug('Closing dataset after {} elements tested'.format(sample_size))

                logging.info("({}) INPUT: {}".format(translator, question.question))

                expected_result = run_query(args, question.answer)
                logging.info("({}) EXPECTED RESULT: {}".format(translator, expected_result))

                try:
                    result = translator.translate(question.question)

                    logging.info("({}) RESULT query: {}".format(translator, result))

                    translator_result = run_query(args, result)
                    logging.info("({}) TRANSLATOR RESULT: {}".format(translator, translator_result))

                except KeyboardInterrupt:
                    raise
                except:
                    raise
                    logging.exception("({}) EXCEPTION".format(translator))
>>>>>>> 29e6a9fb
<|MERGE_RESOLUTION|>--- conflicted
+++ resolved
@@ -34,19 +34,6 @@
 
     for translator in all_translators:
         if translator.model.model_name not in args.models:
-<<<<<<< HEAD
-            logging.info("({}) SKIPPING, model not selected".format(translator))
-            continue
-
-        logging.info("({}) INPUT: {}".format(translator, TEST_PROMPT))
-        try:
-            result = translator.translate(TEST_PROMPT)
-            logging.info("({}) RESULT: {}".format(translator, result))
-        except KeyboardInterrupt:
-            raise
-        except:
-            logging.exception("({}) EXCEPTION".format(translator))
-=======
             logging.debug("({}) SKIPPING, model not selected".format(translator))
             continue
 
@@ -81,5 +68,4 @@
                     raise
                 except:
                     raise
-                    logging.exception("({}) EXCEPTION".format(translator))
->>>>>>> 29e6a9fb
+                    logging.exception("({}) EXCEPTION".format(translator))