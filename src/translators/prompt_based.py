import logging
<<<<<<< HEAD
from .utils import deindent_text
from .ollama_model import all_models, OllamaModel
=======
from .ollama_model import OllamaModel, all_models
from .utils import deindent_text
>>>>>>> 29e6a9fb

class PromptBasedTranslator:
    """
    Implementation of a class to translate natural language queries into SPARQL queries
    by using prompts on unmodified LLMs.
    """

    def __init__(self, base_model: OllamaModel):
        self.model = base_model

    def translate(self, query: str) -> str:
        # Naïve test
        query_for_llm = deindent_text(
        f"""
        Translate this natural language query into a SPARQL query:
        
        --- Natural language query ---
        {query}
        --- End of natural language query ---
        """
        )
        logging.debug("Query for LLM: {}".format(query_for_llm))
        return self.model.invoke(query_for_llm)

<<<<<<< HEAD
translators = [
    PromptBasedTranslator(model) for model in all_models
]
=======
    def __repr__(self):
        return "{} + prompt".format(self.model)


translators = [PromptBasedTranslator(model) for model in all_models]
>>>>>>> 29e6a9fb
<|MERGE_RESOLUTION|>--- conflicted
+++ resolved
@@ -1,11 +1,6 @@
 import logging
-<<<<<<< HEAD
-from .utils import deindent_text
-from .ollama_model import all_models, OllamaModel
-=======
 from .ollama_model import OllamaModel, all_models
 from .utils import deindent_text
->>>>>>> 29e6a9fb
 
 class PromptBasedTranslator:
     """
@@ -30,14 +25,8 @@
         logging.debug("Query for LLM: {}".format(query_for_llm))
         return self.model.invoke(query_for_llm)
 
-<<<<<<< HEAD
-translators = [
-    PromptBasedTranslator(model) for model in all_models
-]
-=======
     def __repr__(self):
         return "{} + prompt".format(self.model)
 
 
-translators = [PromptBasedTranslator(model) for model in all_models]
->>>>>>> 29e6a9fb
+translators = [PromptBasedTranslator(model) for model in all_models]